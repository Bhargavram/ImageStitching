--- conflicted
+++ resolved
@@ -381,19 +381,6 @@
 
     paths : paths to N images with know order
     
-<<<<<<< HEAD
-# # x = np.array((814.9165742210662, 317.62283151311124))
-# # x_hom = np.array((814.9165742210662, 317.62283151311124,1))
-# x_hom = np.array([0,0,1])
-# scaler = 1/(H[2,0]*x_hom[0] + H[2,1]*x_hom[1] + 1)
-# x_t_hom = scaler * H.dot(x_hom)
-# print(x_t_hom)
-# H_inv = np.linalg.inv(H)
-# H_inv = H_inv / H_inv[2,2]
-# scaler = 1/(H_inv[2,0]*x_t_hom[0] + H_inv[2,1]*x_t_hom[1] + 1)
-# print(H_inv)
-# print( scaler * H_inv.dot(x_t_hom))
-=======
     Returns:
         (numpy.ndarray) : matrix of shape ((warpped_image_1.shape[0] + image_2.shape[0],
                                             warpped_image_1.shape[1] + image_2.shape[1], 3))
@@ -419,4 +406,3 @@
 
 
 
->>>>>>> 91100189
